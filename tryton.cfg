[tryton]
<<<<<<< HEAD
version=2.6.0.3
=======
version=2.8.0.1dev
>>>>>>> 3011a0a1
depends:
    nereid
xml:
    cms.xml
    urls.xml<|MERGE_RESOLUTION|>--- conflicted
+++ resolved
@@ -1,9 +1,5 @@
 [tryton]
-<<<<<<< HEAD
-version=2.6.0.3
-=======
 version=2.8.0.1dev
->>>>>>> 3011a0a1
 depends:
     nereid
 xml:
