--- conflicted
+++ resolved
@@ -2,11 +2,8 @@
 #of this repository contains the full copyright notices and license terms.
 "Nereid CMS"
 
-<<<<<<< HEAD
 import time
 
-=======
->>>>>>> 77028973
 from nereid.templating import render_template
 from nereid.threading import local
 from nereid.helpers import slugify
@@ -19,19 +16,14 @@
     _name = 'nereid.cms.menu'
     _description = __doc__
 
-<<<<<<< HEAD
     name = fields.Char('Name', required=True)
-=======
-    name = fields.Char('Name', size=100, required=True, select=1)
->>>>>>> 77028973
     unique_identifier = fields.Char(
         'Unique Identifier', 
         required=True,
-        on_change_with=['name', 'unique_identifier'],
-        select=1
+        on_change_with=['name', 'unique_identifier']
     )
     description = fields.Text('Description')
-    website = fields.Many2One('nereid.website', 'WebSite', select=2)
+    website = fields.Many2One('nereid.website', 'WebSite')
     active = fields.Boolean('Active')
 
     model = fields.Many2One(
@@ -187,7 +179,6 @@
     _rec_name = 'unique_name'
     _order = 'sequence'
     
-<<<<<<< HEAD
     title= fields.Char('Title', required=True,)
     unique_name= fields.Char(
         'Unique Name', 
@@ -197,22 +188,6 @@
     parent= fields.Many2One('nereid.cms.menuitem', 'Parent Menuitem',)
     child_id= fields.One2Many(
         'nereid.cms.menuitem', 
-=======
-    title = fields.Char(
-        'Title', size=100, 
-        required=True, select=1
-        )
-    unique_name = fields.Char(
-        'Unique Name', 
-        required=True, 
-        on_change_with=['title', 'unique_name'],
-        select=1,
-        )
-    link = fields.Char('Link', size=255,)
-    parent = fields.Many2One('nereid.cms.menuitems', 'Parent Menuitem',)
-    child_id = fields.One2Many(
-        'nereid.cms.menuitems', 
->>>>>>> 77028973
         'parent', 
         string='Child Menu Items'
     )
@@ -329,6 +304,7 @@
     "CMS Articles"
     _name = 'nereid.cms.article'
     _inherits = {'nereid.flatpage': 'flatpage_id'}
+    _order = 'sequence'
     
     flatpage_id = fields.Many2One(
         'nereid.flatpage',
@@ -346,19 +322,16 @@
     create_date = fields.DateTime('Created Date')
     published_on = fields.DateTime('Published On')
     sequence= fields.Integer('Sequence', required=True,)
-<<<<<<< HEAD
-=======
-
-    def __init__(self):
-        super(CMSArticles, self).__init__()
-        self._order.insert(0, ('sequence', 'ASC'))
->>>>>>> 77028973
 
     def default_active(self, cursor, user, context=None ):
         return True
     
     def default_author(self, cursor, user, context=None ):
         return user
+    
+    def default_create_date(self, cursor, user, context=None ):
+        date_obj = self.pool.get('ir.date')
+        return date_obj.today(cursor, user, context=context) 
     
     def default_published_on(self, cursor, user, context=None ):
         date_obj = self.pool.get('ir.date')
@@ -369,7 +342,6 @@
         Renders the template
         """
         uri = arguments.get('uri', None)
-<<<<<<< HEAD
         article_ids = self.search(
             cursor, request.tryton_user.id, 
             [
@@ -387,22 +359,5 @@
         html = render_template(template_name, article=article)            
         return local.application.response_class(
             html, mimetype='text/html')
-=======
-        if not uri:
-            return NotFound()
-        article_ids = self.search(
-            cursor, request.tryton_user.id, 
-            [('uri', '=', uri)], context = request.tryton_context
-            )
-        if not article_ids:
-            return NotFound()
-        article = self.browse(cursor, request.tryton_user.id, 
-                               article_ids[0], 
-                               context = request.tryton_context)
-        template_name = article.template.name
-        html = render_template(template_name, article=article)
-        return local.application.response_class(html, 
-                                                mimetype='text/html')
->>>>>>> 77028973
         
 Article()