--- conflicted
+++ resolved
@@ -308,13 +308,7 @@
                                        article_ids[0], 
                                        context = request.tryton_context)
                 template_name = article.template.name
-<<<<<<< HEAD
-                template = local.application.jinja_env.get_template(
-                    template_name)
-                html = template.render(article=article)            
-=======
                 html = render_template(template_name, article=article)            
->>>>>>> 8cb043e6
                 return local.application.response_class(html, 
                                                         mimetype='text/html')
         
